[package]
name = "limitador"
<<<<<<< HEAD
version = "0.3.0-dev"
authors = ["David Ortiz <z.david.ortiz@gmail.com>"]
=======
version = "0.2.0"
authors = ["David Ortiz <z.david.ortiz@gmail.com>", "Eguzki Astiz Lezaun <eguzki@redhat.com>", "Alex Snaps <asnaps@redhat.com>"]
>>>>>>> e8cb4b5a
license = "Apache-2.0"
keywords = ["rate-limiting", "rate", "limiter"]
categories = ["web-programming"]
description = "Rate limiting library"
homepage = "https://kuadrant.io"
repository = "https://github.com/kuadrant/limitador"
documentation = "https://docs.rs/limitador"
readme = "README.md"
edition = "2021"

# We make redis and infinispan optional to be able to compile for wasm32.
[features]
default = ["redis_storage"]
redis_storage = ["redis", "r2d2", "tokio"]
infinispan_storage = ["infinispan", "reqwest"]

[dependencies]
ttl_cache = "0.5"
serde = { version = "1", features = ["derive"] }
serde_json = "1"
thiserror = "1"
futures = "0.3"
async-trait = "0.1"
cfg-if = "1"
prometheus = "0.13"
lazy_static = "1"

# Optional dependencies
redis = { version = "0.21", optional = true, features = [
    "connection-manager",
    "tokio-comp",
] }
r2d2 = { version = "0.8", optional = true }
tokio = { version = "1", optional = true, features = [
    "rt-multi-thread",
    "macros",
    "time",
] }
infinispan = { version = "0.3", optional = true }
reqwest = { version = "0.11", optional = true }

[dev-dependencies]
serial_test = "0.9"
criterion = "0.3"
paste = "1"
rand = "0.8"
tokio = { version = "1", features = [
    "rt-multi-thread",
    "macros",
    "time",
] } # wasm_storage tests use tokio::test

[[bench]]
name = "bench"
path = "benches/bench.rs"
harness = false<|MERGE_RESOLUTION|>--- conflicted
+++ resolved
@@ -1,12 +1,7 @@
 [package]
 name = "limitador"
-<<<<<<< HEAD
 version = "0.3.0-dev"
-authors = ["David Ortiz <z.david.ortiz@gmail.com>"]
-=======
-version = "0.2.0"
 authors = ["David Ortiz <z.david.ortiz@gmail.com>", "Eguzki Astiz Lezaun <eguzki@redhat.com>", "Alex Snaps <asnaps@redhat.com>"]
->>>>>>> e8cb4b5a
 license = "Apache-2.0"
 keywords = ["rate-limiting", "rate", "limiter"]
 categories = ["web-programming"]
